import collections
import json
import os

import pytest

from . import amazon_invoice

testdata_dir = os.path.abspath(
    os.path.join(
        os.path.dirname(__file__), '..', '..', 'testdata', 'source', 'amazon'))


@pytest.mark.parametrize('name', [
    '277-5312419-9119541',
    '781-8429198-6057878',
    '166-7926740-5141621',
    'D56-5204779-4181560',
])
def test_parsing_en_EN(name: str):
    source_path = os.path.join(testdata_dir, name + '.html')
    invoice = amazon_invoice.parse_invoice(source_path)
    json_path = os.path.join(testdata_dir, name + '.json')
    expected = json.load(
        open(json_path, 'r'), object_pairs_hook=collections.OrderedDict)
    expected_str = json.dumps(expected, indent=4)
    actual = amazon_invoice.to_json(invoice)
    actual_str = json.dumps(actual, indent=4)
    if expected_str != actual_str:
        print(actual_str)
    assert expected_str == actual_str


@pytest.mark.parametrize('name', [
    '256-0244967-2403944', # regular order
    '393-2608279-9292916', # Spar-Abo, payed with gift card 
    '898-5185906-0096901', # Spar-Abo
    '974-6135682-9358749', # several credit card transactions
    'D22-9220967-2566135', # digital order, audible subscription
    'D60-9825125-4795642', # digital order
    '399-5779972-5007935', # Direct Debit (Bankeinzug)
<<<<<<< HEAD
    '588-8509154-9761865', # preparing shipment 
    '142-4912939-2196263', # shipping soon
=======
    '071-4816388-0694813', # gift card amazon
    '075-2225405-7594823', # gift card spotify
    '447-6209054-6766419', # charge up Amazon account
>>>>>>> c179a488
])
def test_parsing_de_DE(name: str):
    testdata_dir_locale = os.path.join(testdata_dir, 'de_DE')
    source_path = os.path.join(testdata_dir_locale, name + '.html')
    invoice = amazon_invoice.parse_invoice(source_path, locale=amazon_invoice.LOCALES['de_DE']())
    json_path = os.path.join(testdata_dir_locale, name + '.json')
    expected = json.load(
        open(json_path, 'r'), object_pairs_hook=collections.OrderedDict)
    expected_str = json.dumps(expected, indent=4)
    actual = amazon_invoice.to_json(invoice)
    actual_str = json.dumps(actual, indent=4)
    if expected_str != actual_str:
        print(actual_str)
    assert expected_str == actual_str<|MERGE_RESOLUTION|>--- conflicted
+++ resolved
@@ -39,14 +39,11 @@
     'D22-9220967-2566135', # digital order, audible subscription
     'D60-9825125-4795642', # digital order
     '399-5779972-5007935', # Direct Debit (Bankeinzug)
-<<<<<<< HEAD
-    '588-8509154-9761865', # preparing shipment 
-    '142-4912939-2196263', # shipping soon
-=======
     '071-4816388-0694813', # gift card amazon
     '075-2225405-7594823', # gift card spotify
     '447-6209054-6766419', # charge up Amazon account
->>>>>>> c179a488
+    '588-8509154-9761865', # preparing shipment 
+    '142-4912939-2196263', # shipping soon
 ])
 def test_parsing_de_DE(name: str):
     testdata_dir_locale = os.path.join(testdata_dir, 'de_DE')
