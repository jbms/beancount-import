--- conflicted
+++ resolved
@@ -32,16 +32,6 @@
 
 
 @pytest.mark.parametrize('name', [
-<<<<<<< HEAD
-    '256-0244967-2403944',
-    '393-2608279-9292916',
-    '898-5185906-0096901',
-    '974-6135682-9358749',
-    'D22-9220967-2566135',
-    'D60-9825125-4795642'
-    '071-4816388-0694813', # gift card amazon
-    '075-2225405-7594823', # gift card spotify
-=======
     '256-0244967-2403944', # regular order
     '393-2608279-9292916', # Spar-Abo, payed with gift card 
     '898-5185906-0096901', # Spar-Abo
@@ -49,7 +39,8 @@
     'D22-9220967-2566135', # digital order, audible subscription
     'D60-9825125-4795642', # digital order
     '399-5779972-5007935', # Direct Debit (Bankeinzug)
->>>>>>> a5621599
+    '071-4816388-0694813', # gift card amazon
+    '075-2225405-7594823', # gift card spotify
 ])
 def test_parsing_de_DE(name: str):
     testdata_dir_locale = os.path.join(testdata_dir, 'de_DE')
