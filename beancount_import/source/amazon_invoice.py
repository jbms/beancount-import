"""Parses an Amazon.com/.de regular or digital order details HTML file."""

from typing import NamedTuple, Optional, List, Union, Iterable, Dict, Sequence, cast, Any
import dataclasses
import collections
import re
import os
import functools
import datetime
import logging
from abc import ABC, abstractmethod

import bs4
import dateutil.parser
import beancount.core.amount
from beancount.core.amount import Amount
from beancount.core.number import D, ZERO, Decimal

from ..amount_parsing import parse_amount, parse_number

logger = logging.getLogger('amazon_invoice')


class Locale_Data(ABC):
    LOCALE: str
    tax_included_in_price: bool
    payee: str

    # common fields regular and digital orders
    items_ordered: str
    price: str
    currency: str
    items_subtotal: str
    total_before_tax: str
    pretax_adjustment_fields_pattern: str
    posttax_adjustment_fields_pattern: str

    # Payment Table & Credit Card Transactions
    grand_total: str
    credit_card_transactions: str
    credit_card_last_digits: str
    payment_type: List[str]
    payment_information: str

    # regular orders only
    shipment_shipped_pattern: str
    shipment_nonshipped_headers: List[str]
    shipment_quantity: str
    shipment_of: str
    shipment_sales_tax: str
    shipment_total: str
    shipment_seller_profile: str
    shipment_sold_by: str
    shipment_condition: str
    regular_total_order: str
    regular_estimated_tax: str
    regular_order_placed: str
    regular_order_id: str
    gift_card: str
    gift_card_to: str
    gift_card_amazon_account: str

    # digital orders only
    digital_order: str
    digital_order_cancelled: str
    digital_by: str
    digital_sold_by: str
    digital_tax_collected: str
    digital_total_order: str
    digital_order_id: str
    digital_payment_information: str

    @staticmethod
    @abstractmethod
    def parse_amount(amount, assumed_currency=None) -> Amount:
        raise NotImplementedError

    @staticmethod
    @abstractmethod
    def parse_date(date_str) -> datetime.date:
        raise NotImplementedError


class Locale_en_US(Locale_Data):
    """Language and region specific settings for parsing amazon.com invoices
    """
<<<<<<< HEAD
    LOCALE='en_US'
    tax_included_in_price=False
    payee='Amazon.com'
    
    # common fields regular and digital orders
    items_ordered='Items Ordered' # shipment + digital
    price='Price' # shipment + digital
    currency='USD' # shipment only
    items_subtotal=r'Item\(s\) Subtotal:' # shipment +digital
    total_before_tax='Total Before Tax:' # shipment + digital
    pretax_adjustment_fields_pattern=('(?:' + '|'.join([
        'Shipping & Handling', # Verpackung & Versand:
        'Free Shipping',
        'Free delivery',
        'Pantry delivery',
        'Promotion(?:s| Applied)', # Gutschein eingelöst:
        'Lightning Deal',
        'Your Coupon Savings', 
        '[0-9]+% off savings',
        'Subscribe & Save',
        '[0-9]+ Audible Credit Applied',
        '.*[0-9]+% Off.*',
        'Courtesy Credit',
        'Extra Savings',
        '(?:.*) Discount',
        'Gift[ -]Wrap',
    ]) + ') *:')
    posttax_adjustment_fields_pattern=r'Gift Card Amount:|Rewards Points:|Tip [(]optional[)]:|Recycle Fee \$X'

    # Payment Table & Credit Card Transactions
    grand_total=r'\n\s*Grand Total:\s+(.*)\n'
    credit_card_transactions='Credit Card transactions'
    credit_card_last_digits=r'^([^:]+) ending in ([0-9]+):\s+([^:]+):$'
    payment_type=[
        # only first matching regex is used!
        r'\n\s*([^\s|][^|\n]*[^|\s])\s+\|\s+Last (?:4 )?digits:\s+([0-9]{4})\n',
        r'\n\s*(.+)\s+ending in\s+([0-9]{4})\n'
        ]
    payment_information='^Payment information$'

    # regular orders only
    shipment_shipped_pattern='^Shipped on ([^\\n]+)$'
    shipment_nonshipped_headers=[
        'Service completed',
        'Preparing for Shipment',
        'Not Yet Shipped',
        'Shipping now'
        ]
    shipment_quantity=r'^\s*(?:(?P<quantity>[0-9]+)|(?P<weight1>[0-9.]+\s+(?:lb|kg))|(?:(?P<quantityIgnore>[0-9.]+) [(](?P<weight2>[^)]+)[)]))\s+of:'
    shipment_of='of:'
    shipment_sales_tax='Sales Tax:'
    shipment_total='Total for This Shipment:'
    shipment_seller_profile=' (seller profile)'
    shipment_sold_by=r'(?P<description>.*)\n\s*(?:Sold|Provided) by:? (?P<sold_by>[^\n]+)'
    shipment_condition=r'\n.*\n\s*Condition: (?P<condition>[^\n]+)'
    regular_total_order='Grand Total:'
    regular_estimated_tax = 'Estimated tax to be collected:'
    regular_order_placed=r'(?:Subscribe and Save )?Order Placed:\s+([^\s]+ \d+, \d{4})'
    regular_order_id=r'.*Order ([0-9\-]+)'
    gift_card='Gift Cards' # not confirmed yet!
    gift_card_to=r'^(?P<type>Gift Card)[\w\s-]*:\s*(?P<sent_to>[\w@._-]*)$' # guess, not confirmed yet!
    gift_card_amazon_account=r'^[\w\s-]*(?P<type>Amazon-Account)[\w\s-]*(?P<sent_to>charged up)[\w\s-]*$' # guess, not confirmed yet!

    # digital orders only
    digital_order='Digital Order: (.*)'
    digital_order_cancelled='Order Canceled'
    digital_by='By'
    digital_sold_by=r'Sold\s+By'
    digital_tax_collected='Tax Collected:'
    digital_total_order='Total for this Order:'
    digital_order_id='^Amazon.com\\s+order number:\\s+(D[0-9-]+)$'
    digital_payment_information='Payment Information'
=======
    def __init__(self) -> None:
        super().__init__(
            LOCALE='en_EN',
            tax_included_in_price=False,
            
            # common fields regular and digital orders
            items_ordered='Items Ordered', # shipment + digital
            price='Price', # shipment + digital
            currency='USD', # shipment only
            items_subtotal=r'Item\(s\) Subtotal:', # shipment +digital
            total_before_tax='Total Before Tax:', # shipment + digital
            pretax_adjustment_fields_pattern=('(?:' + '|'.join([
                'Shipping & Handling', # Verpackung & Versand:
                'Free Shipping',
                'Free delivery',
                'Pantry delivery',
                'Promotion(?:s| Applied)', # Gutschein eingelöst:
                'Lightning Deal',
                'Your Coupon Savings', 
                '[0-9]+% off savings',
                'Subscribe & Save',
                '[0-9]+ Audible Credit Applied',
                '.*[0-9]+% Off.*',
                'Courtesy Credit',
                'Extra Savings',
                '(?:.*) Discount',
                'Gift[ -]Wrap',
            ]) + ') *:'),
            posttax_adjustment_fields_pattern=r'Gift Card Amount:|Rewards Points:|Tip [(]optional[)]:|Recycle Fee \$X',

            # Payment Table & Credit Card Transactions
            grand_total=r'\n\s*Grand Total:\s+(.*)\n',
            credit_card_transactions='Credit Card transactions',
            credit_card_last_digits=r'^([^:]+) ending in ([0-9]+):\s+([^:]+):$',
            payment_type=[
                # only first matching regex is used!
                r'\n\s*([^\s|][^|\n]*[^|\s])\s+\|\s+Last (?:4 )?digits:\s+([0-9]{4})\n',
                r'\n\s*(.+)\s+ending in\s+([0-9]{4})\n'
                ],
            payment_information='^Payment information$',

            # regular orders only
            shipment_shipped_pattern='^Shipped on ([^\\n]+)$',
            shipment_nonshipped_headers=[
                'Service completed',
                'Preparing for Shipment',
                'Not Yet Shipped',
                'Shipping now'
                ],
            shipment_quantity=r'^\s*(?:(?P<quantity>[0-9]+)|(?P<weight1>[0-9.]+\s+(?:lb|kg))|(?:(?P<quantityIgnore>[0-9.]+) [(](?P<weight2>[^)]+)[)]))\s+of:',
            shipment_of='of:',
            shipment_sales_tax='Sales Tax:',
            shipment_total='Total for This Shipment:',
            shipment_seller_profile=' (seller profile)',
            shipment_sold_by=r'(?P<description>.*)\n\s*(?:Sold|Provided) by:? (?P<sold_by>[^\n]+)',
            shipment_condition=r'\n.*\n\s*Condition: (?P<condition>[^\n]+)',
            regular_total_order='Grand Total:',
            regular_estimated_tax = 'Estimated tax to be collected:',
            regular_order_placed=r'(?:Subscribe and Save )?Order Placed:\s+([^\s]+ \d+, \d{4})',
            regular_order_id=r'.*Order ([0-9\-]+)',
            gift_card='Gift Cards', # not confirmed yet!
            gift_card_to=r'^(?P<type>Gift Card)[\w\s-]*:\s*(?P<sent_to>[\w@._-]*)$', # guess, not confirmed yet!
            gift_card_amazon_account=r'^[\w\s-]*(?P<type>Amazon-Account)[\w\s-]*(?P<sent_to>charged up)[\w\s-]*$', # guess, not confirmed yet!

            # digital orders only
            digital_order='Digital Order: (.*)',
            digital_order_cancelled='Order Canceled',
            digital_by='By',
            digital_sold_by=r'Sold\s+By',
            digital_tax_collected='Tax Collected:',
            digital_total_order='Total for this Order:',
            digital_order_id='^Amazon.com\\s+order number:\\s+(D[0-9-]+)$',
            digital_payment_information='Payment Information'
        )
>>>>>>> c179a488

    @staticmethod
    def parse_amount(amount, assumed_currency=None) -> Amount:
        return parse_amount(amount, assumed_currency=assumed_currency)

    @staticmethod
    def parse_date(date_str) -> datetime.date:
        return dateutil.parser.parse(date_str).date()


class Locale_de_DE(Locale_Data):
    """Language and region specific settings for parsing amazon.de invoices
    """
<<<<<<< HEAD
    LOCALE='de_DE'
    tax_included_in_price=True  # no separate tax transactions
    payee='Amazon.de'

    # common fields regular and digital orders
    items_ordered='Bestellte Artikel|Erhalten|Versendet|Amazon-Konto erfolgreich aufgeladen' # Erhalten|Versendet for gift cards
    price='Preis|Betrag'
    currency='EUR'
    items_subtotal='Zwischensumme:'
    total_before_tax='Summe ohne MwSt.:'
    # most of translations still missing ...
    pretax_adjustment_fields_pattern=('(?:' + '|'.join([
        'Verpackung & Versand',
        # 'Free Shipping', 'Free delivery', 'Pantry delivery',
        # 'Promotion(?:s| Applied)', 'Lightning Deal',
        # 'Your Coupon Savings', '[0-9]+% off savings',
        # 'Subscribe & Save', '[0-9]+ Audible Credit Applied',
        # '.*[0-9]+% Off.*', 'Courtesy Credit',
        # 'Extra Savings', '(?:.*) Discount', 'Gift[ -]Wrap',
    ]) + ') *:')
    # most adjustments in DE are posttax:
    posttax_adjustment_fields_pattern='Gutschein eingelöst:|Geschenkgutschein\(e\):'
    
    # Payment Table & Credit Card Transactions
    grand_total=r'\n\s*(?:Gesamtsumme|Endsumme):\s+(.*)\n' # regular: Gesamtsumme, digital: Endsumme
    credit_card_transactions='Kreditkarten-Transaktionen'
    credit_card_last_digits=r'^([^:]+) mit den Endziffern ([0-9]+):\s+([^:]+):$'
    payment_type=[
        # only first matching regex is used!
        r'\n\s*([^\s|][^|\n]*[^|\s])\s+\|\s+Die letzten (?:4 )?Ziffern:\s*([0-9]{3,4})', # 3 digits for Bankeinzug
        r'\n\s*(.+)\s+mit den Endziffern\s+([0-9]{4})\n'
        ]
    payment_information='^Zahlungsdaten$'

    # regular orders only
    shipment_shipped_pattern='^versandt am ([^\\n]+)$'
    shipment_nonshipped_headers=[
        'Versand wird vorbereitet',
        'Versand in Kürze',
        # Translations missing
        'Service completed',
        'Not Yet Shipped',
        'Shipping now'
    ]
    shipment_quantity=r'^\s*(?:(?P<quantity>[0-9]+)|(?P<weight1>[0-9.]+\s+(?:lb|kg))|(?:(?P<quantityIgnore>[0-9.]+) [(](?P<weight2>[^)]+)[)]))\s+Exemplar\(e\)\svon:'
    shipment_of='Exemplar(e) von:'
    shipment_sales_tax='Anzurechnende MwSt.:' # not sure (only old invoices)
    shipment_total='Gesamtsumme:'
    shipment_seller_profile=' (Mitgliedsprofil)'
    shipment_sold_by=r'(?P<description>.*)\n\s*(?:Verkauf) durch:? (?P<sold_by>[^\n]+)'
    shipment_condition=r'\n.*\n\s*Zustand: (?P<condition>[^\n]+)'
    regular_total_order='Gesamtsumme:'
    regular_estimated_tax='Anzurechnende MwSt.:'
    regular_order_placed=r'(?:Getätigte Spar-Abo-Bestellung|Bestellung aufgegeben am):\s+(\d+\. [^\s]+ \d{4})'
    regular_order_id=r'.*Bestellung ([0-9\-]+)'
    gift_card='Geschenkgutscheine'
    gift_card_to=r'^(?P<type>Geschenkgutschein)[\w\s-]*:\s*(?P<sent_to>[\w@._-]*)$'
    gift_card_amazon_account=r'^[\w\s-]*(?P<type>Amazon-Konto)[\w\s-]*(?P<sent_to>aufgeladen)[\w\s-]*$'

    # digital orders only
    digital_order_cancelled='Order Canceled'
    digital_order='Digitale Bestellung: (.*)'
    digital_by='Von'
    digital_sold_by=r'Verkauft von'
    digital_tax_collected='MwSt:'
    digital_total_order='Endsumme:'
    digital_order_id='^Amazon.de\\s+Bestellnummer:\\s+(D[0-9-]+)$'
    digital_payment_information='Zahlungsinformation'
=======
    def __init__(self):
        super().__init__(
            LOCALE='de_DE',
            tax_included_in_price=True,  # no separate tax transactions

            # common fields regular and digital orders
            items_ordered='Bestellte Artikel|Erhalten|Versendet|Amazon-Konto erfolgreich aufgeladen', # Erhalten|Versendet for gift cards
            price='Preis|Betrag',
            currency='EUR',
            items_subtotal='Zwischensumme:',
            total_before_tax='Summe ohne MwSt.:',
            # most of translations still missing ...
            pretax_adjustment_fields_pattern=('(?:' + '|'.join([
                'Verpackung & Versand',
                # 'Free Shipping', 'Free delivery', 'Pantry delivery',
                # 'Promotion(?:s| Applied)', 'Lightning Deal',
                # 'Your Coupon Savings', '[0-9]+% off savings',
                # 'Subscribe & Save', '[0-9]+ Audible Credit Applied',
                # '.*[0-9]+% Off.*', 'Courtesy Credit',
                # 'Extra Savings', '(?:.*) Discount', 'Gift[ -]Wrap',
            ]) + ') *:'),
            # most adjustments in DE are posttax:
            posttax_adjustment_fields_pattern='Gutschein eingelöst:|Geschenkgutschein\(e\):',
            
            # Payment Table & Credit Card Transactions
            grand_total=r'\n\s*(?:Gesamtsumme|Endsumme):\s+(.*)\n', # regular: Gesamtsumme, digital: Endsumme
            credit_card_transactions='Kreditkarten-Transaktionen',
            credit_card_last_digits=r'^([^:]+) mit den Endziffern ([0-9]+):\s+([^:]+):$',
            payment_type=[
                # only first matching regex is used!
                r'\n\s*([^\s|][^|\n]*[^|\s])\s+\|\s+Die letzten (?:4 )?Ziffern:\s*([0-9]{3,4})', # 3 digits for Bankeinzug
                r'\n\s*(.+)\s+mit den Endziffern\s+([0-9]{4})\n'
                ],
            payment_information='^Zahlungsdaten$',

            # regular orders only
            shipment_shipped_pattern='^versandt am ([^\\n]+)$',
            shipment_nonshipped_headers={ # Translations missing
                'Service completed',
                'Preparing for Shipment',
                'Not Yet Shipped',
                'Shipping now'
            },
            shipment_quantity=r'^\s*(?:(?P<quantity>[0-9]+)|(?P<weight1>[0-9.]+\s+(?:lb|kg))|(?:(?P<quantityIgnore>[0-9.]+) [(](?P<weight2>[^)]+)[)]))\s+of:',
            shipment_of='Exemplar(e) von:',
            shipment_sales_tax='Anzurechnende MwSt.:', # not sure (only old invoices)
            shipment_total='Gesamtsumme:',
            shipment_seller_profile=' (Mitgliedsprofil)',
            shipment_sold_by=r'(?P<description>.*)\n\s*(?:Verkauf) durch:? (?P<sold_by>[^\n]+)',
            shipment_condition=r'\n.*\n\s*Zustand: (?P<condition>[^\n]+)',
            regular_total_order='Gesamtsumme:',
            regular_estimated_tax='Anzurechnende MwSt.:',
            regular_order_placed=r'(?:Getätigte Spar-Abo-Bestellung|Bestellung aufgegeben am):\s+(\d+\. [^\s]+ \d{4})',
            regular_order_id=r'.*Bestellung ([0-9\-]+)',
            gift_card='Geschenkgutscheine',
            gift_card_to=r'^(?P<type>Geschenkgutschein)[\w\s-]*:\s*(?P<sent_to>[\w@._-]*)$',
            gift_card_amazon_account=r'^[\w\s-]*(?P<type>Amazon-Konto)[\w\s-]*(?P<sent_to>aufgeladen)[\w\s-]*$',

            # digital orders only
            digital_order_cancelled='Order Canceled',
            digital_order='Digitale Bestellung: (.*)',
            digital_by='Von',
            digital_sold_by=r'Verkauft von',
            digital_tax_collected='MwSt:',
            digital_total_order='Endsumme:',
            digital_order_id='^Amazon.de\\s+Bestellnummer:\\s+(D[0-9-]+)$',
            digital_payment_information='Zahlungsinformation'
        )
>>>>>>> c179a488

    @staticmethod
    def _format_number_str(value: str) -> str:
        # 12.345,67 EUR -> 12345.67 EUR
        thousands_sep = '.'
        decimal_sep = ','
        return value.replace(thousands_sep, '').replace(decimal_sep, '.')

    @staticmethod
    def parse_amount(amount: str, assumed_currency=None) -> Amount:
        if amount is None:
            return None
        else:
            return parse_amount(
                Locale_de_DE._format_number_str(amount),
                assumed_currency=assumed_currency)

    class _parserinfo(dateutil.parser.parserinfo):
        MONTHS=[
            ('Jan', 'Januar'), ('Feb', 'Februar'), ('Mär', 'März'),
            ('Apr', 'April'), ('Mai', 'Mai'), ('Jun', 'Juni'),
            ('Jul', 'Juli'), ('Aug', 'August'), ('Sep', 'September'),
            ('Okt', 'Oktober'), ('Nov', 'November'), ('Dez', 'Dezember')
            ]
    
    @staticmethod
    def parse_date(date_str) -> datetime.date:
        return dateutil.parser.parse(date_str, parserinfo=Locale_de_DE._parserinfo(dayfirst=True)).date()


LOCALES = {x.LOCALE: x for x in [Locale_en_US, Locale_de_DE]}

Errors = List[str]
Adjustment = NamedTuple('Adjustment', [
    ('description', str),
    ('amount', Amount),
])
Item = NamedTuple('Item', [
    ('quantity', Decimal),
    ('description', str),
    ('sold_by', Optional[str]),
    ('condition', Optional[str]),
    ('price', Amount),
])

DigitalItem = NamedTuple('DigitalItem', [
    ('description', str),
    ('url', Optional[str]),
    ('sold_by', Optional[str]),
    ('by', Optional[str]),
    ('price', Amount),
])

Shipment = NamedTuple('Shipment', [
    ('shipped_date', Optional[datetime.date]),
    ('items', Sequence[Union[Item, DigitalItem]]),
    ('items_subtotal', Amount),
    ('pretax_adjustments', Sequence[Adjustment]),
    ('total_before_tax', Amount),
    ('posttax_adjustments', Sequence[Adjustment]),
    ('tax', Amount),
    ('total', Amount),
    ('errors', Errors),
])
CreditCardTransaction = NamedTuple('CreditCardTransaction', [
    ('date', datetime.date),
    ('card_description', str),
    ('card_ending_in', str),
    ('amount', Amount),
])
Order = NamedTuple('Order', [
    ('order_id', str),
    ('order_date', datetime.date),
    ('shipments', Sequence[Shipment]),
    ('credit_card_transactions', Sequence[CreditCardTransaction]),
    ('pretax_adjustments', Sequence[Adjustment]),
    ('tax', Amount),
    ('posttax_adjustments', Sequence[Adjustment]),
    ('errors', Errors),
])

def to_json(obj):
    if hasattr(obj, '_asdict'):
        return to_json(obj._asdict())
    if isinstance(obj, list):
        return [to_json(x) for x in obj]
    if isinstance(obj, dict):
        return collections.OrderedDict((k, to_json(v)) for k, v in obj.items())
    if isinstance(obj, Decimal):
        return str(obj)
    if isinstance(obj, datetime.date):
        return obj.strftime('%Y-%m-%d')
    return obj


def add_amount(a: Optional[Amount], b: Optional[Amount]) -> Optional[Amount]:
    """Add two amounts, amounts with value `None` are ignored.
    """
    if a is None:
        return b
    if b is None:
        return a
    return beancount.core.amount.add(a, b)


def reduce_amounts(amounts: Iterable[Amount]) -> Optional[Amount]:
    """Reduce iterable of amounts to sum by applying `add_amount`.
    """
    return functools.reduce(add_amount, amounts, None)


def get_field_in_table(table, pattern, allow_multiple=False,
                       return_label=False):
    def predicate(node):
        return node.name == 'td' and re.fullmatch(pattern, node.text.strip(),
                                                  re.I) is not None

    tds = table.find_all(predicate)
    results = [(td.text.strip().strip(':'),
                td.find_next_sibling('td').text.strip()) for td in tds]
    if not return_label:
        results = [r[1] for r in results]
    if not allow_multiple:
        if not results:
            return None
        return results[0]
    return results


def get_adjustments_in_table(table, pattern, assumed_currency=None, locale=Locale_en_US()):
    adjustments = []
    for label, amount_str in get_field_in_table(
            table, pattern, allow_multiple=True, return_label=True):
        adjustments.append(
            Adjustment(amount=locale.parse_amount(amount_str, assumed_currency), 
                    description=label))
    return adjustments


def reduce_adjustments(adjustments: List[Adjustment]) -> List[Adjustment]:
    all_adjustments = collections.OrderedDict()  # type: Dict[str, List[Amount]]
    for adjustment in adjustments:
        all_adjustments.setdefault(adjustment.description,
                                   []).append(adjustment.amount)
    return [
        Adjustment(k, reduce_amounts(v)) for k, v in all_adjustments.items()
    ]
    

def parse_shipments(soup, locale=Locale_en_US()) -> List[Shipment]:
    """
    Parses Shipment Table Part of HTML document (1st Table)
    """
    def is_shipment_header_table(node):
        if node.name != 'table':
            return False
        text = node.text.strip()
        m = re.match(locale.shipment_shipped_pattern, text)
        return m is not None or text in locale.shipment_nonshipped_headers

    header_tables = soup.find_all(is_shipment_header_table)

    if header_tables is []:
        # e.g. if only gift cards in order
        logger.debug('no shipment table found')
        return []

    shipments = []  # type: List[Shipment]
    errors = []  # type: Errors

    for header_table in header_tables:
        logger.debug('extracting shipped date...')
        text = header_table.text.strip()
        shipped_date = None
        if text not in locale.shipment_nonshipped_headers:
            # extract shipped date if order already shipped
            m = re.match(locale.shipment_shipped_pattern, text)
            assert m is not None
            shipped_date = locale.parse_date(m.group(1))

        items = []

        shipment_table = header_table.find_parent('table')

        logger.debug('parsing shipment items...')
        def is_items_ordered_header(node):
            if node.name != 'tr':
                return False
            tds = node('td')
            if len(tds) < 2:
                return False
            m1 = re.match(locale.items_ordered, tds[0].text.strip())
            m2 = re.match(locale.price, tds[1].text.strip())
            return(m1 is not None and m2 is not None)

        items_ordered_header = shipment_table.find(is_items_ordered_header)

        item_rows = items_ordered_header.find_next_siblings('tr')

        for item_row in item_rows:
            tds = item_row('td')
            description_node = tds[0]
            price_node = tds[1]
            price = price_node.text.strip()

            if price is None:
                price = Amount(D(0), locale.currency)
            else:
                price = locale.parse_amount(price)

            # 1 of: 365 Everyday Value, Potato Yellow Bag Organic, 48 Ounce
            # 2 (1.04 lb) of: Broccoli Crowns Conventional, 1 Each
            # 2.07 lb of: Pork Sausage Link Italian Mild Step 1

            m = re.match(locale.shipment_quantity, description_node.text, re.UNICODE|re.DOTALL)
            
            quantity = None
            if m is not None:
                # Amazon will say you got, e.g. 2 broccoli crowns at $1.69/lb - but then this code multiplies the 2 by the price listed
                # on the invoice, which is the total price in this case (but the per-unit price in other cases) - so if there's a quantity
                # and a weight, ignore the quantity and treat it as 1
                # alternately, capture the weight and the per-unit price and multiply out
                quantity = m.group("quantity") # ignore quantity for weight items

            if quantity is None:
                quantity = 1
                logger.info("Unable to extract quantity, using 1: %s" % description_node.text)

            quantity = D(quantity)

            text = description_node.text.split(locale.shipment_of, 1)[1]

            m = re.match(locale.shipment_sold_by + locale.shipment_condition,
                         text, re.UNICODE | re.DOTALL)
            if m is None:
                m = re.match(locale.shipment_sold_by, text, re.UNICODE | re.DOTALL)
            if m is None:
                raise Exception("Could not extract item from row", text)
            
            description = re.sub(r'\s+', ' ', m.group('description').strip())
            sold_by = re.sub(r'\s+', ' ', m.group('sold_by').strip())
            try:
                condition = re.sub(r'\s+', ' ', m.group('condition').strip())
            except IndexError:
                condition = None
            suffix = locale.shipment_seller_profile
            if sold_by.endswith(suffix):
                sold_by = sold_by[:-len(suffix)]
            items.append(
                Item(
                    quantity=quantity,
                    description=description,
                    sold_by=sold_by,
                    condition=condition,
                    price=price,
                ))
        
        shipments.append(parse_shipment_payments(
            shipment_table,
            items,
            errors,
            shipped_date=shipped_date,
            locale=locale
        ))

    return shipments

def parse_gift_cards(soup, locale=Locale_en_EN()) -> List[Shipment]:
    """
    Parses Gift Card Table Part of HTML document (1st Table)
    """
    def is_gift_card_header_table(node):
        if node.name != 'table':
            return False
        text = node.text.strip()
        m = re.match(locale.gift_card, text)
        if m is not None:
            # check if a matching subtable exists
            sub_table = node.find_all(is_gift_card_header_table)
            if sub_table == []:
                # only match if it is the innermost table
                return True
        return False

    header_tables = soup.find_all(is_gift_card_header_table)

    if header_tables is []:
        # if no gift cards in order
        logger.debug('no shipment table found')
        return []

    shipments = []  # type: List[Shipment]
    errors = []  # type: Errors

    for header_table in header_tables:

        items = []

        shipment_table = header_table.find_parent('table')

        logger.debug('parsing gift card items...')
        def is_items_ordered_header(node):
            if node.name != 'tr':
                return False
            tds = node('td')
            if len(tds) < 2:
                return False
            m1 = re.match(locale.items_ordered, tds[0].text.strip())
            m2 = re.match(locale.price, tds[1].text.strip())
            return(m1 is not None and m2 is not None)

        items_ordered_header = shipment_table.find(is_items_ordered_header)

        item_rows = [items_ordered_header]

        for item_row in item_rows:
            tds = item_row('td')
            description_node = tds[0]
            price_node = tds[1]
            price = price_node.text.strip()
            price = price.split('\n')[1]

            if price is None:
                price = Amount(D(0), locale.currency)
            else:
                price = locale.parse_amount(price)

            m = re.search(locale.gift_card_to, description_node.text.strip(), re.MULTILINE|re.UNICODE)
            if m is None:
                # if no match is found
                # check if Amazon account has been charged up
                m = re.search(locale.gift_card_amazon_account, description_node.text.strip(), re.MULTILINE|re.UNICODE)
            if m is None:
                errors.append('Failed to extract item description')
                description=''
            else:
                description = m.group('type').strip() + ' ' + m.group('sent_to').strip()

            items.append(
                Item(
                    quantity=D(1),
                    description=description,
                    sold_by=None,
                    condition=None,
                    price=price,
                ))

        shipments.append(parse_shipment_payments(
            shipment_table,
            items,
            errors,
            shipped_date=None,
            locale=locale
        ))

    return shipments


def parse_shipment_payments(
    shipment_table, items, errors,
    shipped_date=None, locale=Locale_en_EN()):
    """ Parse payment information of single shipments and gift card orders.
    """
    logger.debug('parsing shipment amounts...')
    items_subtotal = locale.parse_amount(
        get_field_in_table(shipment_table, locale.items_subtotal))

    expected_items_subtotal = reduce_amounts(
        beancount.core.amount.mul(x.price, D(x.quantity)) for x in items)
    if (items_subtotal is not None and
        expected_items_subtotal != items_subtotal):
        errors.append(
            'expected items subtotal is %r, but parsed value is %r' %
            (expected_items_subtotal, items_subtotal))

    output_fields = dict()
    output_fields['pretax_adjustments'] = get_adjustments_in_table(
        shipment_table, locale.pretax_adjustment_fields_pattern, locale=locale)
    output_fields['posttax_adjustments'] = get_adjustments_in_table(
        shipment_table, locale.posttax_adjustment_fields_pattern, locale=locale)
    pretax_parts = [items_subtotal or expected_items_subtotal] + [
        a.amount for a in output_fields['pretax_adjustments']
    ]
    total_before_tax = locale.parse_amount(
        get_field_in_table(shipment_table, locale.total_before_tax))
    expected_total_before_tax = reduce_amounts(pretax_parts)
    if total_before_tax is None:
        total_before_tax = expected_total_before_tax
    elif expected_total_before_tax != total_before_tax:
        errors.append(
            'expected total before tax is %s, but parsed value is %s' %
            (expected_total_before_tax, total_before_tax))

    sales_tax = get_adjustments_in_table(shipment_table, locale.shipment_sales_tax, locale=locale)

    posttax_parts = (
        [total_before_tax] + [a.amount for a in sales_tax] +
        [a.amount for a in output_fields['posttax_adjustments']])
    total = locale.parse_amount(
        get_field_in_table(shipment_table, locale.shipment_total))
    expected_total = reduce_amounts(posttax_parts)
    if total is None:
        total = expected_total
    elif expected_total != total:
        errors.append('expected total is %s, but parsed value is %s' %
                        (expected_total, total))

    logger.debug('...finshed parsing shipment')
    return Shipment(
            shipped_date=shipped_date,
            items=items,
            items_subtotal=items_subtotal,
            total_before_tax=total_before_tax,
            tax=sales_tax,
            total=total,
            errors=errors,
            **output_fields)


def parse_credit_card_transactions_from_payments_table(
        payment_table,
        order_date: datetime.date,
        locale=Locale_en_US()) -> List[CreditCardTransaction]:
    """ Parse payment information from payments table.
    Only type and last digits are given, no amount (assuming grand total).
    Other payment methods than credit card are possible:
    - Direct Debit (DE: Bankeinzug)
    """
    payment_text = '\n'.join(payment_table.strings)
    m = re.search(locale.grand_total, payment_text)
    assert m is not None
    grand_total = locale.parse_amount(m.group(1).strip())

    for regex in locale.payment_type:
        m = re.search(regex, payment_text)
        if m is not None:
            break

    if m is not None:
        credit_card_transactions = [
            CreditCardTransaction(
                date=order_date,
                amount=grand_total,
                card_description=m.group(1).strip(),
                card_ending_in=m.group(2).strip(),
            )
        ]
    else:
        credit_card_transactions = []
    return credit_card_transactions


def parse_credit_card_transactions(soup, locale=Locale_en_US()) -> List[CreditCardTransaction]:
    """ Parse Credit Card Transactions from bottom sub-table of payments table.
    Transactions are listed with type, 4 digits, transaction date and amount.
    """
    def is_header_node(node):
        return node.name == 'td' and node.text.strip(
        ) == locale.credit_card_transactions

    header_node = soup.find(is_header_node)
    if header_node is None:
        return []
    sibling = header_node.find_next_sibling('td')
    rows = sibling.find_all('tr')
    transactions = []
    for row in rows:
        if not row.text.strip():
            continue
        tds = row('td')
        description = tds[0].text.strip()
        amount_text = tds[1].text.strip()
        m = re.match(locale.credit_card_last_digits, description,
                    re.UNICODE)
        assert m is not None
        transactions.append(
            CreditCardTransaction(
                date=locale.parse_date(m.group(3)),
                card_description=m.group(1),
                card_ending_in=m.group(2),
                amount=locale.parse_amount(amount_text),
            ))
    return transactions


def parse_invoice(path: str, locale=Locale_en_US()) -> Optional[Order]:
    """ 1st method to call, distinguish between regular and digital invoice.
    """
    if os.path.basename(path).startswith('D'):
        logger.debug('identified as digital invoice')
        return parse_digital_order_invoice(path, locale=locale)
    logger.debug('identified as regular invoice')
    return parse_regular_order_invoice(path, locale=locale)


def parse_regular_order_invoice(path: str, locale=Locale_en_US()) -> Order:
    errors = []
    with open(path, 'rb') as f:
        soup = bs4.BeautifulSoup(f.read(), 'lxml')
    logger.debug('parsing shipments...')
    shipments = parse_shipments(soup, locale=locale) + parse_gift_cards(soup, locale=locale)
    logger.debug('finished parsing shipments')
    logger.debug('parsing payment table...')
    payment_table_header = soup.find(
        lambda node: node.name == 'table' and re.match(
            locale.payment_information, node.text.strip()))

    payment_table = payment_table_header.find_parent('table')

    logger.debug('parsing pretax adjustments...')
    output_fields = dict()
    output_fields['pretax_adjustments'] = get_adjustments_in_table(
        payment_table, locale.pretax_adjustment_fields_pattern, locale=locale)
    payment_adjustments = collections.OrderedDict()  # type: Dict[str, Amount]

    # older invoices put pre-tax amounts on a per-shipment basis
    # new invoices only put pre-tax amounts on the overall payments section
    # detect which this is
    pretax_amount = reduce_amounts(
        a.amount for a in output_fields['pretax_adjustments'])
    shipments_pretax_amount = None

    if any(s.pretax_adjustments for s in shipments):
        shipments_pretax_amount = reduce_amounts(a.amount
            for shipment in shipments
            for a in shipment.pretax_adjustments)            

        if shipments_pretax_amount != pretax_amount:
            errors.append(
                'expected total pretax adjustment to be %s, but parsed total is %s'
                % (shipments_pretax_amount, pretax_amount))

    logger.debug('parsing posttax adjustments...')
    payments_total_adjustments = []
    shipments_total_adjustments = []

    # parse first to get an idea of the working currency
    grand_total = locale.parse_amount(
        get_field_in_table(payment_table, locale.regular_total_order))

    def resolve_posttax_adjustments():
        payment_adjustments.update(
            reduce_adjustments(
                get_adjustments_in_table(payment_table,
                                        locale.posttax_adjustment_fields_pattern,
                                        assumed_currency=grand_total.currency,
                                        locale=locale)))
        all_shipments_adjustments = collections.OrderedDict(
            reduce_adjustments(
                sum((x.posttax_adjustments for x in shipments), [])))
        all_keys = collections.OrderedDict(payment_adjustments.items())
        all_keys.update(all_shipments_adjustments.items())

        all_adjustments = collections.OrderedDict()  # type: Dict[str, Amount]
        for key in all_keys:
            payment_amount = payment_adjustments.get(key)
            shipments_amount = all_shipments_adjustments.get(key)
            amount = payment_amount
            if payment_amount is None and shipments_amount is not None:
                # Amazon sometimes doesn't include adjustments in the Payments table
                amount = shipments_amount
                payments_total_adjustments.append(amount)
            elif payment_amount is not None and shipments_amount is None:
                # Amazon sometimes doesn't include these adjustments in the Shipment table
                shipments_total_adjustments.append(amount)
            elif payment_amount != shipments_amount:
                errors.append(
                    'expected total %r to be %s, but parsed total is %s' %
                    (key, shipments_amount, payment_amount))
            all_adjustments[key] = amount
        return [Adjustment(k, v) for k, v in all_adjustments.items()]

    output_fields['posttax_adjustments'] = resolve_posttax_adjustments()

    logger.debug('consistency check taxes...')
    tax = locale.parse_amount(
        get_field_in_table(payment_table, locale.regular_estimated_tax))

    expected_tax = reduce_amounts(
        a.amount for shipment in shipments for a in shipment.tax)
    if expected_tax is None:
        # tax not given on shipment level
        if not locale.tax_included_in_price:
            # add tax if not already included in item prices
            shipments_total_adjustments.append(tax)
    elif expected_tax != tax:
        errors.append(
            'expected tax is %s, but parsed value is %s' % (expected_tax, tax))

    if locale.tax_included_in_price:
        # tax is already inlcuded in item prices
        # do not add additional transaction for taxes
        tax = []

    logger.debug('consistency check grand total...')
    payments_total_adjustment = reduce_amounts(payments_total_adjustments)
    shipments_total_adjustment = reduce_amounts(shipments_total_adjustments)

    expected_total = add_amount(shipments_total_adjustment,
                                reduce_amounts(x.total for x in shipments))

    # if no shipments pre-tax section, then the expected total isn't accounting
    # for the pre-tax adjustments yet since they are only in the grand total section
    if shipments_pretax_amount is None:
        expected_total = add_amount(expected_total, pretax_amount)

    adjusted_grand_total = add_amount(payments_total_adjustment, grand_total)
    if expected_total != adjusted_grand_total:
        errors.append('expected grand total is %s, but parsed value is %s' %
                    (expected_total, adjusted_grand_total))

    logger.debug('parsing order placed date...')
    def is_order_placed_node(node):
        m = re.fullmatch(locale.regular_order_placed, node.text.strip())
        return m is not None

    node = soup.find(is_order_placed_node)
    m = re.fullmatch(locale.regular_order_placed, node.text.strip())
    assert m is not None
    order_date = locale.parse_date(m.group(1))

    logger.debug('parsing credit card transactions...')
    credit_card_transactions = parse_credit_card_transactions(soup, locale=locale)
    if not credit_card_transactions:
        logger.debug('no credit card transactions table given, falling back to payments table')
        credit_card_transactions = parse_credit_card_transactions_from_payments_table(
            payment_table, order_date, locale=locale)

    if credit_card_transactions:
        total_payments = reduce_amounts(
            x.amount for x in credit_card_transactions)
    else:
        logger.debug('no payment transactions found, assumig grand total as total payment amount')
        total_payments = grand_total
    if total_payments != adjusted_grand_total:
        errors.append('total payment amount is %s, but grand total is %s' %
                      (total_payments, adjusted_grand_total))

    logger.debug('parsing order ID...')
    title = soup.find('title').text.strip()
    m = re.fullmatch(locale.regular_order_id, title.strip())
    assert m is not None

    logger.debug('...finished parsing regular invoice.')
    return Order(
        order_date=order_date,
        order_id=m.group(1),
        shipments=shipments,
        credit_card_transactions=credit_card_transactions,
        tax=tax,
        errors=sum((shipment.errors
                    for shipment in shipments), cast(Errors, [])) + errors,
        **output_fields)


def get_text_lines(parent_node):
    text_lines = ['']
    for node in parent_node.children:
        if isinstance(node, bs4.NavigableString):
            text_lines[-1] += str(node)
        elif node.name == 'br':
            text_lines.append('')
        else:
            text_lines[-1] += node.text
    return text_lines


def parse_digital_order_invoice(path: str, locale=Locale_en_US()) -> Optional[Order]:
    errors = []
    with open(path, 'rb') as f:
        soup = bs4.BeautifulSoup(f.read(), 'lxml')

    logger.debug('check if order has been cancelled...')
    def is_cancelled_order(node):
        return node.text.strip() == locale.digital_order_cancelled

    if soup.find(is_cancelled_order):
        return None

    logger.debug('parsing header...')
    def is_digital_order_row(node):
        if node.name != 'tr':
            return False
        m = re.match(locale.digital_order, node.text.strip())
        if m is None:
            return False
        try:
            locale.parse_date(m.group(1))
            return True
        except:
            return False

    # Find Digital Order row
    digital_order_header = soup.find(is_digital_order_row)
    digital_order_table = digital_order_header.find_parent('table')
    m = re.match(locale.digital_order, digital_order_header.text.strip())
    assert m is not None
    order_date = locale.parse_date(m.group(1))

    logger.debug('parsing items...')
    def is_items_ordered_header(node):
        if node.name != 'tr':
            return False
        tds = node('td')
        if len(tds) < 2:
            return False
        m1 = re.match(locale.items_ordered, tds[0].text.strip())
        m2 = re.match(locale.price, tds[1].text.strip())
        return(m1 is not None and m2 is not None)

    items_ordered_header = digital_order_table.find(is_items_ordered_header)

    item_rows = items_ordered_header.find_next_siblings('tr')
    items = []

    other_fields_td = None

    for item_row in item_rows:
        tds = item_row('td')
        if len(tds) != 2:
            other_fields_td = tds[0]
            continue
        description_node = tds[0]
        price_node = tds[1]
        price = price_node.text.strip()

        a = description_node.find('a')
        if a is not None:
            description = a.text.strip()
            url = a['href']
        else:
            bold_node = description_node.find('b')
            description = bold_node.text.strip()
            url = None

        text_lines = get_text_lines(description_node)

        def get_label_value(label):
            for line in text_lines:
                m = re.match(r'^\s*' + label + ': (.*)$', line,
                            re.UNICODE | re.DOTALL)
                if m is None:
                    continue
                return m.group(1)

        by = get_label_value(locale.digital_by)
        sold_by = get_label_value(locale.digital_sold_by)

        items.append(
            DigitalItem(
                description=description,
                by=by,
                sold_by=sold_by,
                url=url,
                price=locale.parse_amount(price),
            ))

    other_fields_text_lines = get_text_lines(other_fields_td)

    logger.debug('parsing amounts...')
    def get_other_field(pattern, allow_multiple=False, return_label=False):
        results = []
        for line in other_fields_text_lines:
            r = r'^\s*(' + pattern + r')\s+(.*[^\s])\s*$'
            m = re.match(r, line, re.UNICODE)
            if m is not None:
                results.append((m.group(1).strip(':'), m.group(2)))
        if not return_label:
            results = [r[1] for r in results]
        if not allow_multiple:
            if not results:
                return None
            return results[0]
        return results

    def get_adjustments(pattern):
        adjustments = []
        for label, amount_str in get_other_field(
                pattern, allow_multiple=True, return_label=True):
            adjustments.append(
                Adjustment(amount=locale.parse_amount(amount_str), description=label))
        return adjustments

    def get_amounts_in_text(pattern_map):
        amounts = dict()
        for key, label in pattern_map.items():
            amount = locale.parse_amount(get_other_field(label))
            amounts[key] = amount
        return amounts
    
    items_subtotal = locale.parse_amount(
        get_other_field(locale.items_subtotal))
    total_before_tax = locale.parse_amount(
        get_other_field(locale.total_before_tax))
    tax = get_adjustments(locale.digital_tax_collected)
    total_for_this_order = locale.parse_amount(
        get_other_field(locale.digital_total_order))
    
    logger.debug('parsing pretax adjustments...')
    output_fields = dict()
    output_fields['pretax_adjustments'] = get_adjustments(
        locale.pretax_adjustment_fields_pattern)
    pretax_parts = ([items_subtotal] +
                    [a.amount for a in output_fields['pretax_adjustments']])
    expected_total_before_tax = reduce_amounts(pretax_parts)
    if expected_total_before_tax != total_before_tax:
        errors.append('expected total before tax is %s, but parsed value is %s'
                    % (expected_total_before_tax, total_before_tax))
    
    logger.debug('parsing posttax adjustments...')
    output_fields['posttax_adjustments'] = get_adjustments(
        locale.posttax_adjustment_fields_pattern)
    posttax_parts = ([total_before_tax] + [a.amount for a in tax] +
                     [a.amount for a in output_fields['posttax_adjustments']])
    expected_total = reduce_amounts(posttax_parts)

    if expected_total != total_for_this_order:
        errors.append('expected total is %s, but parsed value is %s' %
                      (expected_total, total_for_this_order))

    if locale.tax_included_in_price:
        tax = []

    shipment = Shipment(
        shipped_date=order_date,
        items=items,
        items_subtotal=items_subtotal,
        total_before_tax=total_before_tax,
        tax=tax,
        total=total_for_this_order,
        errors=errors,
        **output_fields)

    order_id_td = soup.find(
        lambda node: node.name == 'td' and
        re.match(locale.digital_order_id, node.text.strip())
        )
    m = re.match(locale.digital_order_id, order_id_td.text.strip())
    assert m is not None
    order_id = m.group(1)

    logger.debug('parsing payment information...')
    payment_table = soup.find(
        lambda node: node.name == 'table' and
        node.text.strip().startswith(locale.digital_payment_information)
        )
    credit_card_transactions = parse_credit_card_transactions_from_payments_table(
        payment_table, order_date, locale=locale)

    logger.debug('...finished parsing digital invoice.')

    return Order(
        order_date=order_date,
        order_id=order_id,
        shipments=[shipment],
        credit_card_transactions=credit_card_transactions,
        pretax_adjustments=[],
        posttax_adjustments=output_fields['posttax_adjustments'],
        tax=[],
        errors=[])


def main():
    import argparse
    import sys
    import json
    ap = argparse.ArgumentParser()
    ap.add_argument('-q', '--quiet', default=False, action='store_true')
    ap.add_argument(
        '--json',
        default=False,
        action='store_true',
        help='Output in JSON format.')
    ap.add_argument(
        '--locale', default='en_US', help='Local Amazon settings, defaults to en_US')
    ap.add_argument('paths', nargs='*')

    args = ap.parse_args()
    locale = LOCALES[args.locale]
    results = []
    for path in args.paths:
        try:
            result = parse_invoice(path, locale=locale)
            results.append(result)
        except:
            sys.stderr.write('Error reading: %s\n' % path)
            if not args.quiet:
                raise
        if not args.quiet and not args.json:
            print(repr(result))
    if args.json:
        print(json.dumps(to_json(results), indent=4))


if __name__ == '__main__':
    main()<|MERGE_RESOLUTION|>--- conflicted
+++ resolved
@@ -84,7 +84,6 @@
 class Locale_en_US(Locale_Data):
     """Language and region specific settings for parsing amazon.com invoices
     """
-<<<<<<< HEAD
     LOCALE='en_US'
     tax_included_in_price=False
     payee='Amazon.com'
@@ -157,82 +156,6 @@
     digital_total_order='Total for this Order:'
     digital_order_id='^Amazon.com\\s+order number:\\s+(D[0-9-]+)$'
     digital_payment_information='Payment Information'
-=======
-    def __init__(self) -> None:
-        super().__init__(
-            LOCALE='en_EN',
-            tax_included_in_price=False,
-            
-            # common fields regular and digital orders
-            items_ordered='Items Ordered', # shipment + digital
-            price='Price', # shipment + digital
-            currency='USD', # shipment only
-            items_subtotal=r'Item\(s\) Subtotal:', # shipment +digital
-            total_before_tax='Total Before Tax:', # shipment + digital
-            pretax_adjustment_fields_pattern=('(?:' + '|'.join([
-                'Shipping & Handling', # Verpackung & Versand:
-                'Free Shipping',
-                'Free delivery',
-                'Pantry delivery',
-                'Promotion(?:s| Applied)', # Gutschein eingelöst:
-                'Lightning Deal',
-                'Your Coupon Savings', 
-                '[0-9]+% off savings',
-                'Subscribe & Save',
-                '[0-9]+ Audible Credit Applied',
-                '.*[0-9]+% Off.*',
-                'Courtesy Credit',
-                'Extra Savings',
-                '(?:.*) Discount',
-                'Gift[ -]Wrap',
-            ]) + ') *:'),
-            posttax_adjustment_fields_pattern=r'Gift Card Amount:|Rewards Points:|Tip [(]optional[)]:|Recycle Fee \$X',
-
-            # Payment Table & Credit Card Transactions
-            grand_total=r'\n\s*Grand Total:\s+(.*)\n',
-            credit_card_transactions='Credit Card transactions',
-            credit_card_last_digits=r'^([^:]+) ending in ([0-9]+):\s+([^:]+):$',
-            payment_type=[
-                # only first matching regex is used!
-                r'\n\s*([^\s|][^|\n]*[^|\s])\s+\|\s+Last (?:4 )?digits:\s+([0-9]{4})\n',
-                r'\n\s*(.+)\s+ending in\s+([0-9]{4})\n'
-                ],
-            payment_information='^Payment information$',
-
-            # regular orders only
-            shipment_shipped_pattern='^Shipped on ([^\\n]+)$',
-            shipment_nonshipped_headers=[
-                'Service completed',
-                'Preparing for Shipment',
-                'Not Yet Shipped',
-                'Shipping now'
-                ],
-            shipment_quantity=r'^\s*(?:(?P<quantity>[0-9]+)|(?P<weight1>[0-9.]+\s+(?:lb|kg))|(?:(?P<quantityIgnore>[0-9.]+) [(](?P<weight2>[^)]+)[)]))\s+of:',
-            shipment_of='of:',
-            shipment_sales_tax='Sales Tax:',
-            shipment_total='Total for This Shipment:',
-            shipment_seller_profile=' (seller profile)',
-            shipment_sold_by=r'(?P<description>.*)\n\s*(?:Sold|Provided) by:? (?P<sold_by>[^\n]+)',
-            shipment_condition=r'\n.*\n\s*Condition: (?P<condition>[^\n]+)',
-            regular_total_order='Grand Total:',
-            regular_estimated_tax = 'Estimated tax to be collected:',
-            regular_order_placed=r'(?:Subscribe and Save )?Order Placed:\s+([^\s]+ \d+, \d{4})',
-            regular_order_id=r'.*Order ([0-9\-]+)',
-            gift_card='Gift Cards', # not confirmed yet!
-            gift_card_to=r'^(?P<type>Gift Card)[\w\s-]*:\s*(?P<sent_to>[\w@._-]*)$', # guess, not confirmed yet!
-            gift_card_amazon_account=r'^[\w\s-]*(?P<type>Amazon-Account)[\w\s-]*(?P<sent_to>charged up)[\w\s-]*$', # guess, not confirmed yet!
-
-            # digital orders only
-            digital_order='Digital Order: (.*)',
-            digital_order_cancelled='Order Canceled',
-            digital_by='By',
-            digital_sold_by=r'Sold\s+By',
-            digital_tax_collected='Tax Collected:',
-            digital_total_order='Total for this Order:',
-            digital_order_id='^Amazon.com\\s+order number:\\s+(D[0-9-]+)$',
-            digital_payment_information='Payment Information'
-        )
->>>>>>> c179a488
 
     @staticmethod
     def parse_amount(amount, assumed_currency=None) -> Amount:
@@ -246,7 +169,6 @@
 class Locale_de_DE(Locale_Data):
     """Language and region specific settings for parsing amazon.de invoices
     """
-<<<<<<< HEAD
     LOCALE='de_DE'
     tax_included_in_price=True  # no separate tax transactions
     payee='Amazon.de'
@@ -315,76 +237,6 @@
     digital_total_order='Endsumme:'
     digital_order_id='^Amazon.de\\s+Bestellnummer:\\s+(D[0-9-]+)$'
     digital_payment_information='Zahlungsinformation'
-=======
-    def __init__(self):
-        super().__init__(
-            LOCALE='de_DE',
-            tax_included_in_price=True,  # no separate tax transactions
-
-            # common fields regular and digital orders
-            items_ordered='Bestellte Artikel|Erhalten|Versendet|Amazon-Konto erfolgreich aufgeladen', # Erhalten|Versendet for gift cards
-            price='Preis|Betrag',
-            currency='EUR',
-            items_subtotal='Zwischensumme:',
-            total_before_tax='Summe ohne MwSt.:',
-            # most of translations still missing ...
-            pretax_adjustment_fields_pattern=('(?:' + '|'.join([
-                'Verpackung & Versand',
-                # 'Free Shipping', 'Free delivery', 'Pantry delivery',
-                # 'Promotion(?:s| Applied)', 'Lightning Deal',
-                # 'Your Coupon Savings', '[0-9]+% off savings',
-                # 'Subscribe & Save', '[0-9]+ Audible Credit Applied',
-                # '.*[0-9]+% Off.*', 'Courtesy Credit',
-                # 'Extra Savings', '(?:.*) Discount', 'Gift[ -]Wrap',
-            ]) + ') *:'),
-            # most adjustments in DE are posttax:
-            posttax_adjustment_fields_pattern='Gutschein eingelöst:|Geschenkgutschein\(e\):',
-            
-            # Payment Table & Credit Card Transactions
-            grand_total=r'\n\s*(?:Gesamtsumme|Endsumme):\s+(.*)\n', # regular: Gesamtsumme, digital: Endsumme
-            credit_card_transactions='Kreditkarten-Transaktionen',
-            credit_card_last_digits=r'^([^:]+) mit den Endziffern ([0-9]+):\s+([^:]+):$',
-            payment_type=[
-                # only first matching regex is used!
-                r'\n\s*([^\s|][^|\n]*[^|\s])\s+\|\s+Die letzten (?:4 )?Ziffern:\s*([0-9]{3,4})', # 3 digits for Bankeinzug
-                r'\n\s*(.+)\s+mit den Endziffern\s+([0-9]{4})\n'
-                ],
-            payment_information='^Zahlungsdaten$',
-
-            # regular orders only
-            shipment_shipped_pattern='^versandt am ([^\\n]+)$',
-            shipment_nonshipped_headers={ # Translations missing
-                'Service completed',
-                'Preparing for Shipment',
-                'Not Yet Shipped',
-                'Shipping now'
-            },
-            shipment_quantity=r'^\s*(?:(?P<quantity>[0-9]+)|(?P<weight1>[0-9.]+\s+(?:lb|kg))|(?:(?P<quantityIgnore>[0-9.]+) [(](?P<weight2>[^)]+)[)]))\s+of:',
-            shipment_of='Exemplar(e) von:',
-            shipment_sales_tax='Anzurechnende MwSt.:', # not sure (only old invoices)
-            shipment_total='Gesamtsumme:',
-            shipment_seller_profile=' (Mitgliedsprofil)',
-            shipment_sold_by=r'(?P<description>.*)\n\s*(?:Verkauf) durch:? (?P<sold_by>[^\n]+)',
-            shipment_condition=r'\n.*\n\s*Zustand: (?P<condition>[^\n]+)',
-            regular_total_order='Gesamtsumme:',
-            regular_estimated_tax='Anzurechnende MwSt.:',
-            regular_order_placed=r'(?:Getätigte Spar-Abo-Bestellung|Bestellung aufgegeben am):\s+(\d+\. [^\s]+ \d{4})',
-            regular_order_id=r'.*Bestellung ([0-9\-]+)',
-            gift_card='Geschenkgutscheine',
-            gift_card_to=r'^(?P<type>Geschenkgutschein)[\w\s-]*:\s*(?P<sent_to>[\w@._-]*)$',
-            gift_card_amazon_account=r'^[\w\s-]*(?P<type>Amazon-Konto)[\w\s-]*(?P<sent_to>aufgeladen)[\w\s-]*$',
-
-            # digital orders only
-            digital_order_cancelled='Order Canceled',
-            digital_order='Digitale Bestellung: (.*)',
-            digital_by='Von',
-            digital_sold_by=r'Verkauft von',
-            digital_tax_collected='MwSt:',
-            digital_total_order='Endsumme:',
-            digital_order_id='^Amazon.de\\s+Bestellnummer:\\s+(D[0-9-]+)$',
-            digital_payment_information='Zahlungsinformation'
-        )
->>>>>>> c179a488
 
     @staticmethod
     def _format_number_str(value: str) -> str:
@@ -652,7 +504,7 @@
 
     return shipments
 
-def parse_gift_cards(soup, locale=Locale_en_EN()) -> List[Shipment]:
+def parse_gift_cards(soup, locale=Locale_en_US()) -> List[Shipment]:
     """
     Parses Gift Card Table Part of HTML document (1st Table)
     """
@@ -745,7 +597,7 @@
 
 def parse_shipment_payments(
     shipment_table, items, errors,
-    shipped_date=None, locale=Locale_en_EN()):
+    shipped_date=None, locale=Locale_en_US()):
     """ Parse payment information of single shipments and gift card orders.
     """
     logger.debug('parsing shipment amounts...')
