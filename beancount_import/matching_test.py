#!/usr/bin/env python3

import os
import unittest

import beancount.parser.parser
import beancount.parser.printer
from . import matching
from . import test_util


def add_entries_to_db(posting_db: matching.PostingDatabase, entries):
    for entry in entries:
        posting_db.add_transaction(entry)


testdata_dir = os.path.join(
    os.path.dirname(__file__), '..', 'testdata', 'matching_test')


def load_match_test_data(name, key):
    path = os.path.join(testdata_dir, name, key + '.beancount')
    if os.path.exists(path):
        with open(path, 'r') as f:
            return f.read()
    return ''


def assert_match(pending_candidate: str = '',
                 journal_candidate: str = '',
                 pending: str = '',
                 journal: str = '',
                 matches: str = ''):

    assert (not pending_candidate) != (not journal_candidate)

    candidate_entry, = test_util.parse(pending_candidate or journal_candidate)
    pending_entries = test_util.parse(pending)
    journal_entries = test_util.parse(journal)
    expected_match_entries = test_util.parse(matches)

    for entry in pending_entries:
        del entry.meta['filename']

    if pending_candidate:
        del candidate_entry.meta['filename']

    def is_cleared(posting):
        return posting.meta and posting.meta.get('cleared') == True

    posting_db = matching.PostingDatabase(
        fuzzy_match_days=3,
        fuzzy_match_amount=0.01,
        is_cleared=is_cleared,
        metadata_keys=frozenset([matching.CHECK_KEY]),
    )
    add_entries_to_db(posting_db, pending_entries)
    add_entries_to_db(posting_db, journal_entries)
    add_entries_to_db(posting_db, [candidate_entry])

    results = [
        txn for txn, used_transactions in matching.get_extended_transactions(
            candidate_entry, posting_db)
    ]
    expected_match_entries = test_util.format_entries(expected_match_entries)
    results = test_util.format_entries(results)
    if results != expected_match_entries:
        print(results)
    assert results == expected_match_entries


def assert_file_match(name):
    assert_match(
        **{
            key: load_match_test_data(name, key)
            for key in ('pending_candidate', 'journal_candidate', 'pending',
                        'journal', 'matches')
        })


def test_cleared_matches_not_cleared():
    # This case corresponds to a transfer between two bank accounts: the transactions created
    # from each bank statement are duplicates and should be matched.
    assert_match(
        pending_candidate="""
        2016-01-01 * "Narration"
          Assets:A  -1 USD
            cleared: TRUE
            note1: "A"
          Assets:B 1 USD
            note1: "B"
        """,
        pending="""
        2016-01-01 * "Narration"
          Assets:A  -1 USD
            note2: "A"
          Assets:B 1 USD
            cleared: TRUE
            note2: "B"
        """,
        matches="""
        2016-01-01 * "Narration"
          Assets:A  -1 USD
            cleared: TRUE
            note1: "A"
            note2: "A"
          Assets:B 1 USD
            cleared: TRUE
            note1: "B"
            note2: "B"
        """)

def test_check_match():
    # This case corresponds to a transfer between two bank accounts: the transactions created
    # from each bank statement are duplicates and should be matched.
    assert_match(
        pending_candidate="""
        2016-03-01 * "Narration"
          Assets:A  -1 USD
            cleared: TRUE
            check: 5
            note1: "A"
          Assets:B 1 USD
            note1: "B"
        """,
        journal="""
        2016-01-01 * "Wrote check"
          Assets:A  -1 USD
            check: 5
            note2: "A"
          Assets:B 1 USD
            note2: "B"
        """,
        matches="""
        2016-01-01 * "Wrote check"
          Assets:A  -1 USD
            cleared: TRUE
            check: 5
            note1: "A"
            note2: "A"
          Assets:B 1 USD
            note1: "B"
            note2: "B"
        """)


def test_cleared_matches_not_cleared_fuzzy():
    # Same as above, a transfer between two bank accounts, but where the dates don't match
    # perfectly.
    assert_match(
        pending_candidate="""
        2016-01-04 * "Narration"
          Assets:A  -1 USD
            cleared: TRUE
            note1: "A"
          Assets:B 1 USD
            note1: "B"
        """,
        pending="""
        2016-01-01 * "Narration"
          Assets:A  -1 USD
            note2: "A"
          Assets:B 1 USD
            cleared: TRUE
            note2: "B"
        """,
        matches="""
        2016-01-04 * "Narration"
          Assets:A  -1 USD
            cleared: TRUE
            note1: "A"
            note2: "A"
          Assets:B 1 USD
            cleared: TRUE
            note1: "B"
            note2: "B"
        """)


def test_fail_cleared_matches_not_cleared_fuzzy():
    # Same as above, a transfer between two bank accounts, but where the date difference exceeds
    # fuzzy_match_days.
    assert_match(
        pending_candidate="""
        2016-01-05 * "Narration"
          Assets:A  -1 USD
            cleared: TRUE
            note1: "A"
          Assets:B 1 USD
            note1: "B"
        """,
        pending="""
        2016-01-01 * "Narration"
          Assets:A  -1 USD
            note2: "A"
          Assets:B 1 USD
            cleared: TRUE
            note2: "B"
        """)


def xxtest_fail_not_cleared_matches_not_cleared():
    # This tests that two uncleared postings in two different pending transactions cannot be
    # matched together.
    assert_match(
        pending_candidate="""
        2016-01-01 * "Narration"
          Assets:A  -1 USD
            cleared: TRUE
            note1: "A"
          Assets:B 1 USD
            note1: "B"
        """,
        pending="""
        2016-01-01 * "Narration"
          Assets:A  -1 USD
            note2: "A"
          Assets:B 1 USD
            note2: "B"
        """)


def test_not_cleared_journal_matches_not_cleared_pending():
    # This case corresponds to entering a purchase manually in the journal, then reconciling it
    # with a transaction produced from a bank statement.  The transactions are duplicates and
    # should be merged.
    assert_match(
        pending_candidate="""
        2016-01-01 * "Narration"
          Assets:A  -1 USD
            cleared: TRUE
            note1: "A"
          Expenses:B 1 USD
            note1: "B"
        """,
        journal="""
        2016-01-01 * "Narration"
          Assets:A  -1 USD
            note2: "A"
          Expenses:B 1 USD
            note2: "B"
        """,
        matches="""
        2016-01-01 * "Narration"
          Assets:A  -1 USD
            cleared: TRUE
            note1: "A"
            note2: "A"
          Expenses:B 1 USD
            note1: "B"
            note2: "B"
        """)


def test_unknown_matches_negated_unknown():
    # This corresponds to two partial transactions.
    assert_match(
        pending_candidate="""
        2016-01-01 * "Narration"
          Income:A  -1 USD
            note1: "A"
          Income:B  -9 USD
            note1: "B"
          Expenses:FIXME 10 USD
        """,
        pending="""
        2016-01-01 * "Narration"
          Assets:A  5 USD
            note2: "A"
          Assets:B  5 USD
            note2: "B"
          Expenses:FIXME -10 USD
        """,
        matches="""
        2016-01-01 * "Narration"
          Income:A  -1 USD
            note1: "A"
          Income:B  -9 USD
            note1: "B"
          Assets:A  5 USD
            note2: "A"
          Assets:B  5 USD
            note2: "B"
        """)


def test_partial_match():
    assert_match(
        pending_candidate="""
        2016-01-01 * "Narration"
          Income:RSU  -9 USD
            note1: "A"
          Assets:Cash  7 USD
            note1: "B"
          Expenses:Taxes:A  1 USD
            note1: "C"
          Expenses:Taxes:B  1 USD
            note1: "D"
        """,
        pending="""
        2016-01-01 * "Narration"
          Income:RSU  -9 USD
            cleared: TRUE
            note2: "A"
          Assets:Cash  7 USD
            cleared: TRUE
            note2: "B"
          Expenses:FIXME 2 USD
          Assets:Cash  -4 USD
            cleared: TRUE
            note2: "D"
          Assets:Stock  2 STOCK {2 USD}
            cleared: TRUE
            note2: "E"
        """,
        matches="""
        2016-01-01 * "Narration"
          Income:RSU  -9 USD
            cleared: TRUE
            note1: "A"
            note2: "A"
          Assets:Cash  7 USD
            cleared: TRUE
            note1: "B"
            note2: "B"
          Expenses:Taxes:A  1 USD
            note1: "C"
          Expenses:Taxes:B  1 USD
            note1: "D"
          Assets:Cash  -4 USD
            cleared: TRUE
            note2: "D"
          Assets:Stock  2 STOCK {2 USD}
            cleared: TRUE
            note2: "E"
        """)


def test_partial_match_two_removals_same_sign():
    assert_match(
        pending_candidate="""
        2016-01-01 * "Narration"
          Income:RSU  -9 USD
            note1: "A"
          Expenses:FIXME  7 USD
          Expenses:Taxes:A  1 USD
            note1: "C"
          Expenses:Taxes:B  1 USD
            note1: "D"
        """,
        pending="""
        2016-01-01 * "Narration"
          Income:RSU  -9 USD
            cleared: TRUE
            note2: "A"
          Expenses:FIXME 2 USD
          Assets:Stock  3 STOCK {2 USD}
            cleared: TRUE
            note2: "C"
          Expenses:Fees 1 USD
            note2: "D"
        """,
        matches="""
        2016-01-01 * "Narration"
          Income:RSU  -9 USD
            cleared: TRUE
            note1: "A"
            note2: "A"
          Expenses:Taxes:A  1 USD
            note1: "C"
          Expenses:Taxes:B  1 USD
            note1: "D"
          Assets:Stock  3 STOCK {2 USD}
            cleared: TRUE
            note2: "C"
          Expenses:Fees 1 USD
            note2: "D"
        """)


def test_match_buy():
    assert_match(
        pending_candidate="""
        2016-01-01 * "Narration"
          Assets:Checking  -400 USD
            note1: "A"
            cleared: TRUE
          Expenses:FIXME   400 USD
            note1: "B"
        """,
        pending="""
        2016-01-01 * "Narration"
          Assets:Stock  4 STOCK {100 USD}
            note2: "A"
            cleared: TRUE
          Expenses:FIXME  -400 USD
            note2: "B"
        """,
        matches="""
        2016-01-01 * "Narration"
          Assets:Checking  -400 USD
            note1: "A"
            note2: "B"
            cleared: TRUE
          Assets:Stock  4 STOCK {100 USD}
            note2: "A"
            note1: "B"
            cleared: TRUE
        """)


def test_match_buy_residual():
    assert_match(
        pending_candidate="""
        2016-01-01 * "Narration"
          Assets:Checking  -1200.21 USD
            note1: "A"
            cleared: TRUE
          Expenses:FIXME   1200.21 USD
            note1: "B"
        """,
        pending="""
        2016-01-01 * "Narration"
          Assets:Stock  5.838 STOCK {205.59 USD}
            note2: "A"
            cleared: TRUE
          Expenses:FIXME  -1200.21 USD
            note2: "B"
        """,
        matches="""
        2016-01-01 * "Narration"
          Assets:Checking  -1200.21 USD
            note1: "A"
            note2: "B"
            cleared: TRUE
          Assets:Stock  5.838 STOCK {205.59 USD}
            note2: "A"
            note1: "B"
            cleared: TRUE
        """)


def test_match_split_unknown():
    assert_match(
        pending_candidate="""
        2016-01-01 * "Narration"
          Assets:A  -10 USD
            note1: "A"
          Expenses:FIXME:A  8 USD
            note1: "B"
          Expenses:FIXME:A  2 USD
            note1: "C"
        """,
        journal="""
        2016-01-01 * "Narration"
          Assets:A  -10 USD
            note2: "A"
          Expenses:A  10 USD
            note2: "B"
        """,
        matches="""
        2016-01-01 * "Narration"
          Assets:A  -10 USD
            note1: "A"
            note2: "A"
          Expenses:A  8 USD
            note1: "B"
            note2: "B"
          Expenses:A  2 USD
            note1: "C"
            note2: "B"
        """)


def test_match_split_unknown_2():
    assert_match(
        pending_candidate="""
        2016-01-01 * "Narration"
          Assets:A  -23.80 USD
            note1: "A"
          Expenses:FIXME:A  16.84 USD
            note1: "B"
          Expenses:FIXME:A  4.99 USD
            note1: "C"
          Expenses:FIXME:A  1.97 USD
            note1: "D"
        """,
        journal="""
        2016-01-01 * "Narration"
          Assets:A  -23.80 USD
            note2: "A"
          Expenses:A  23.80 USD
            note2: "B"
        """,
        matches="""
        2016-01-01 * "Narration"
          Assets:A  -23.80 USD
            note1: "A"
            note2: "A"
          Expenses:A  16.84 USD
            note1: "B"
            note2: "B"
          Expenses:A  4.99 USD
            note1: "C"
            note2: "B"
          Expenses:A  1.97 USD
            note1: "D"
            note2: "B"
        """)


def test_self_match():
    assert_match(
        pending_candidate="""
        2016-01-01 * "Narration"
          Assets:A -10 USD
          Expenses:FIXME 10 USD
        """,
        pending="""
        2016-01-01 * "Narration"
          Assets:A 10 USD
          Expenses:FIXME -10 USD
        """,
        matches="""
        """)


def test_match_merged():
    assert_match(
        pending_candidate="""
        2016-01-01 * "Narration"
          Expenses:A 10 USD
          Expenses:A 2 USD
          Expenses:B 13 USD
          Expenses:B 3 USD
          Liabilities:A -12 USD
          Liabilities:A -16 USD
        """,
        pending="""
        2016-01-01 * "Narration"
          Liabilities:A -28 USD
            note: "Hello"
            cleared: TRUE
          Expenses:FIXME 28 USD
        """,
        matches="""
        2016-01-01 * "Narration"
          Expenses:A 10 USD
          Expenses:A 2 USD
          Expenses:B 13 USD
          Expenses:B 3 USD
          Liabilities:A -28 USD
            note: "Hello"
            cleared: TRUE
        """)


def test_match_merged2():
    assert_match(
        pending_candidate="""
        2017-03-27 * "Credit card txn"
          Liabilities:A         -431.45 USD
            date: 2017-03-27
            cleared: TRUE
          Expenses:FIXME   431.45 USD
        """,
        journal="""
        2017-03-27 * "Amazon.com" "Order"
          Expenses:X             79.23 USD
          Expenses:X              7.33 USD
          Expenses:X            184.95 USD
          Expenses:X             39.95 USD
          Expenses:X            135.00 USD
          Assets:A           -15.01 USD
          Liabilities:A   -94.31 USD
            transaction_date: 2017-03-29
          Liabilities:A  -161.55 USD
            transaction_date: 2017-03-29
          Liabilities:A   -43.52 USD
            transaction_date: 2017-03-29
          Liabilities:A  -132.07 USD
            transaction_date: 2017-03-29
        """,
        matches="""
        2017-03-27 * "Amazon.com" "Order"
          Expenses:X             79.23 USD
          Expenses:X              7.33 USD
          Expenses:X            184.95 USD
          Expenses:X             39.95 USD
          Expenses:X            135.00 USD
          Assets:A           -15.01 USD
          Liabilities:A   -431.45 USD
            transaction_date: 2017-03-29
            date: 2017-03-27
            cleared: TRUE
        """)


def test_match_merged_fixme():
    assert_match(
        pending_candidate="""
        2017-03-27 * "Credit card txn"
          Liabilities:A         -12.00 USD
            date: 2017-03-27
            cleared: TRUE
          Expenses:FIXME   12.00 USD
        """,
        pending="""
        2017-03-27 * "Amazon.com" "Order"
          Expenses:FIXME:A             5.00 USD
          Expenses:FIXME:A             1.00 USD
          Expenses:FIXME:A             6.00 USD
          Liabilities:A  -12.00 USD
        """,
        matches="""
        2017-03-27 * "Credit card txn"
          Liabilities:A         -12.00 USD
            date: 2017-03-27
            cleared: TRUE
          Expenses:FIXME:A             5.00 USD
          Expenses:FIXME:A             1.00 USD
          Expenses:FIXME:A             6.00 USD
        """)


def test_match_no_delete():
    assert_match(
        pending_candidate="""
        2017-03-27 * "Credit card txn"
          Liabilities:A         -11.99 USD
            date: 2017-03-27
            cleared: TRUE
          Expenses:FIXME   11.99 USD
        """,
        pending="""
        2017-03-27 * "Amazon.com" "Order"
          Expenses:FIXME:A             11.99 USD
            amazon_item_description: "Item"
          Liabilities:A  -11.99 USD
        """,
        matches="""
        2017-03-27 * "Credit card txn"
          Liabilities:A         -11.99 USD
            date: 2017-03-27
            cleared: TRUE
          Expenses:FIXME:A             11.99 USD
            amazon_item_description: "Item"
        """)


def test_match_many_merged():
    # This is an actual Amazon.com transaction consisting of many items
    # purchased on a single order invoice, and 4 different actual credit
    # card transactions corresponding to 6 listed credit card transactions
    # in the order invoice.
    assert_file_match('match_many_merged')


def test_posting_metadata_incompatibility():
    # The incompatible values of `note` prevent a match.
    assert_match(
        pending_candidate="""
        2016-01-01 * "Narration"
          Assets:A  -1 USD
            cleared: TRUE
          Assets:B 1 USD
            note: "A"
        """,
        pending="""
        2016-01-01 * "Narration"
          Assets:A  -1 USD
          Assets:B 1 USD
            cleared: TRUE
            note: "B"
        """)


def test_transaction_metadata_incompatibility():
    # The incompatible values of `note` prevent a match.
    assert_match(
        pending_candidate="""
        2016-01-01 * "Narration"
          note: "A"
          Assets:A  -1 USD
            cleared: TRUE
          Assets:B 1 USD
        """,
        pending="""
        2016-01-01 * "Narration"
          note: "B"
          Assets:A  -1 USD
          Assets:B 1 USD
            cleared: TRUE
        """)

def test_match_fuzzy_amount():
  # We match despite a skew of 0.01 USD, our configured fuzzy_match_amount.
  assert_match(
      pending_candidate="""
      2016-01-01 * "Narration"
        note: "A"
        Income:A -100 USD
          note: "A"
        Expenses:FIXME 100 USD
      """,
      pending="""
      2016-01-01 * "Narration"
        note2: "B"
        Assets:B 99.999 STOCK { 1.00 USD }
          note: "B"
        Expenses:FIXME -99.999 USD
      """,
      matches="""
      2016-01-01 * "Narration"
        note: "A"
        note2: "B"
        Income:A -100 USD
          note: "A"
        Assets:B 99.999 STOCK { 1.00 USD }
          note: "B"
      """)

def test_nonmatch_fuzzy_amount():
  # We don't match with a skew of 0.02, beyond our configured fuzzy_match_amount.
  assert_match(
      pending_candidate="""
      2016-01-01 * "Narration"
        note: "A"
        Income:A -100 USD
          note: "A"
        Expenses:FIXME 100 USD
      """,
      pending="""
      2016-01-01 * "Narration"
        note2: "B"
        Assets:B 99.98 STOCK { 1.00 USD }
          note: "B"
        Expenses:FIXME -99.98 USD
      """)

def test_match_grouped_differing_signs():
    # Can group postings of differing signs to make a match.
    assert_match(
        pending_candidate="""
        2020-12-05 * "Narration"
          note1: "A"
          Expenses:FIXME:A 1.23 USD
            note1: "B"
          Expenses:FIXME:A -0.12 USD
            note1: "C"
          Assets:Bank -1.11 USD
            note2: "A"
        """,
        journal="""
        2020-12-05 * "Narration"
          note3: "E"
          Assets:Bank -1.11 USD
            cleared: TRUE
            note3: "A"
          Expenses:Foo 1.11 USD
            note4: "A"
        """,
        matches="""
        2020-12-05 * "Narration"
          note1: "A"
          note3: "E"
          Assets:Bank -1.11 USD
            cleared: TRUE
            note2: "A"
            note3: "A"
          Expenses:Foo 1.23 USD
            note1: "B"
            note4: "A"
          Expenses:Foo -0.12 USD
            note1: "C"
            note4: "A"
        """,
    )

def test_match_grouped_differing_signs_sum_zero():
    # Cannot make a matching group that contains canceling transactions.
    assert_match(
        pending_candidate="""
        2020-12-05 * "Narration"
          note1: "A"
          Expenses:FIXME 1.35 USD
            note1: "B"
          Expenses:FIXME 2.90 USD
            note1: "C"
          Expenses:FIXME -1.35 USD
            note1: "D"
          Expenses:FIXME -2.90 USD
            note1: "E"
        """,
        journal="""
        2020-12-05 * "Narration"
          note3: "A"
          Assets:Bank -1.35 USD
            cleared: TRUE
            note2: "A"
          Expenses:Foo 1.35 USD
            note3: "B"
        """,
        matches="""
        2020-12-05 * "Narration"
          note1: "A"
          note3: "A"
          Assets:Bank -1.35 USD
            cleared: TRUE
            note1: "D"
            note2: "A"
          Expenses:Foo 1.35 USD
            note1: "B"
            note3: "B"
          Expenses:FIXME 2.90 USD
            note1: "C"
          Expenses:FIXME -2.90 USD
            note1: "E"
        """,
    )

def test_match_grouped_maximal_differing_signs():
    # Maximal matching groups are still per-sign.
    assert_match(
        pending_candidate="""
        2020-12-05 * "Narration"
          note1: "A"
          Expenses:FIXME 1 USD
            note1: "B"
          Expenses:FIXME 2 USD
            note1: "C"
          Expenses:FIXME 3 USD
            note1: "D"
          Expenses:FIXME 4 USD
            note1: "E"
          Expenses:FIXME 5 USD
            note1: "F"
          Expenses:FIXME -15 USD
            note1: "G"
        """,
        journal="""
        2020-12-05 * "Narration"
          note2: "A"
          Assets:Bank -15 USD
            cleared: TRUE
            note2: "B"
          Expenses:Foo 15 USD
            note2: "C"
        """,
        matches="""
        2020-12-05 * "Narration"
          note1: "A"
          note2: "A"
          Assets:Bank -15 USD
            cleared: TRUE
            note1: "G"
            note2: "B"
          Expenses:Foo 1 USD
            note1: "B"
            note2: "C"
          Expenses:Foo 2 USD
            note1: "C"
            note2: "C"
          Expenses:Foo 3 USD
            note1: "D"
            note2: "C"
          Expenses:Foo 4 USD
            note1: "E"
            note2: "C"
          Expenses:Foo 5 USD
            note1: "F"
            note2: "C"
        """,
    )

<<<<<<< HEAD
def test_price_deduction_match():
    # This case corresponds to a transfer between two bank accounts: the transactions created
    # from each bank statement are duplicates and should be matched.
    assert_match(
        pending_candidate="""
        2016-03-01 * "Narration"
          Assets:A  -1 USD
            cleared: TRUE
            check: 5
            note1: "A"
          Assets:B 1 CAD @
        """,
        journal="""
        2016-01-01 * "Wrote check"
          Assets:A  -1 USD
            check: 5
            note2: "A"
          Assets:B 1 CAD @
        """,
        matches="""
        2016-01-01 * "Wrote check"
          Assets:A  -1 USD
            cleared: TRUE
            check: 5
            note1: "A"
            note2: "A"
          Assets:B 1 CAD @
        """)
=======
# https://github.com/jbms/beancount-import/issues/113
def test_match_ofx_investment_issue113():
    assert_match(
        pending_candidate="""
        2020-12-30 * "SELLSTOCK - BANK MONTREAL QUEBEC"
          Assets:Brokerage:BMO         -13 BMO {} @ 76.03 USD
            date: 2020-12-30
            ofx_fitid: "XXX"
            ofx_memo: "BANK MONTREAL QUEBEC"
            ofx_type: "SELLSTOCK"
          Income:Capital-gains:BMO
          Assets:Brokerage:Cash     988.37 USD
            ofx_fitid: "XXX"
          Expenses:Fees               0.02 USD
        """,
        journal="""
        2020-12-01 * "BUYSTOCK - BANK MONTREAL QUEBEC"
          Assets:Brokerage:BMO         13 BMO {50.03 USD}
          Assets:Brokerage:Cash        -650.39 USD

        2020-12-30 * "SELLSTOCK - BANK MONTREAL QUEBEC"
          Assets:Brokerage:BMO         -13 BMO {50.03 USD} @ 76.03 USD
          Income:Capital-gains:BMO   -338.00 USD
          Assets:Brokerage:Cash     988.37 USD
          Expenses:Fees               0.02 USD
        """,
        matches="""
        2020-12-30 * "SELLSTOCK - BANK MONTREAL QUEBEC"
          Assets:Brokerage:BMO         -13 BMO {50.03 USD} @ 76.03 USD
            date: 2020-12-30
            ofx_fitid: "XXX"
            ofx_memo: "BANK MONTREAL QUEBEC"
            ofx_type: "SELLSTOCK"
          Income:Capital-gains:BMO   -338.00 USD
          Assets:Brokerage:Cash     988.37 USD
            ofx_fitid: "XXX"
          Expenses:Fees               0.02 USD
        """,
    )
>>>>>>> dca34069
<|MERGE_RESOLUTION|>--- conflicted
+++ resolved
@@ -873,37 +873,6 @@
         """,
     )
 
-<<<<<<< HEAD
-def test_price_deduction_match():
-    # This case corresponds to a transfer between two bank accounts: the transactions created
-    # from each bank statement are duplicates and should be matched.
-    assert_match(
-        pending_candidate="""
-        2016-03-01 * "Narration"
-          Assets:A  -1 USD
-            cleared: TRUE
-            check: 5
-            note1: "A"
-          Assets:B 1 CAD @
-        """,
-        journal="""
-        2016-01-01 * "Wrote check"
-          Assets:A  -1 USD
-            check: 5
-            note2: "A"
-          Assets:B 1 CAD @
-        """,
-        matches="""
-        2016-01-01 * "Wrote check"
-          Assets:A  -1 USD
-            cleared: TRUE
-            check: 5
-            note1: "A"
-            note2: "A"
-          Assets:B 1 CAD @
-        """)
-=======
-# https://github.com/jbms/beancount-import/issues/113
 def test_match_ofx_investment_issue113():
     assert_match(
         pending_candidate="""
@@ -942,4 +911,33 @@
           Expenses:Fees               0.02 USD
         """,
     )
->>>>>>> dca34069
+
+def test_price_deduction_match():
+    # This case corresponds to a transfer between two bank accounts: the transactions created
+    # from each bank statement are duplicates and should be matched.
+    assert_match(
+        pending_candidate="""
+        2016-03-01 * "Narration"
+          Assets:A  -1 USD
+            cleared: TRUE
+            check: 5
+            note1: "A"
+          Assets:B 1 CAD @
+        """,
+        journal="""
+        2016-01-01 * "Wrote check"
+          Assets:A  -1 USD
+            check: 5
+            note2: "A"
+          Assets:B 1 CAD @
+        """,
+        matches="""
+        2016-01-01 * "Wrote check"
+          Assets:A  -1 USD
+            cleared: TRUE
+            check: 5
+            note1: "A"
+            note2: "A"
+          Assets:B 1 CAD @
+        """)
+    